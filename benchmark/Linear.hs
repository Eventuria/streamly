--- conflicted
+++ resolved
@@ -108,35 +108,6 @@
         , benchIO "findIndices" (Ops.findIndices 4)
         , benchIO "elemIndices" (Ops.elemIndices 4)
         -- , benchIO "concat" Ops.concat
-<<<<<<< HEAD
-        ]-}
-      bgroup "filtering"
-        [ benchIO "filter-even" Ops.filterEven
-        , benchIO "filter-all-out" Ops.filterAllOut
-        , benchIO "filter-all-in" Ops.filterAllIn
-        , benchIO "take-all" Ops.takeAll
-        , benchIO "takeWhile-true" Ops.takeWhileTrue
-        , benchIO "takeWhileM-true" Ops.takeWhileMTrue
-        , benchIO "drop-all" Ops.dropAll
-        , benchIO "dropWhile-true" Ops.dropWhileTrue
-        , benchIO "dropWhileM-true" Ops.dropWhileMTrue
-        ]{-
-      , benchIO "zip" Ops.zip
-      , benchIO "zipM" Ops.zipM
-      , bgroup "compose"
-        [ benchIO "mapM" Ops.composeMapM
-        , benchIO "map-with-all-in-filter" Ops.composeMapAllInFilter
-        , benchIO "all-in-filters" Ops.composeAllInFilters
-        , benchIO "all-out-filters" Ops.composeAllOutFilters
-        ]
-        -- Scaling with same operation in sequence
-      , bgroup "compose-scaling"
-        [ benchIO "1" $ Ops.composeScaling 1
-        , benchIO "2" $ Ops.composeScaling 2
-        , benchIO "3" $ Ops.composeScaling 3
-        , benchIO "4" $ Ops.composeScaling 4
-        ]-}
-=======
         ]
       , bgroup "filtering"
         [ benchIO "filter-even"     (Ops.filterEven 1)
@@ -174,6 +145,5 @@
       , benchIO "filter-scan" (Ops.filterScan 4)
       , benchIO "filter-map"  (Ops.filterMap 4)
       ]
->>>>>>> fcaf8bb7
       ]
     ]